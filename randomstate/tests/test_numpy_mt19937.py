from __future__ import division, absolute_import, print_function

import sys
import warnings

import numpy as np
from numpy.testing import (
    TestCase, run_module_suite, assert_, assert_raises, assert_equal,
    assert_warns, assert_no_warnings, assert_array_equal,
    assert_array_almost_equal)

import randomstate as random
from randomstate.compat import suppress_warnings
from randomstate.prng.mt19937 import mt19937


class TestSeed(TestCase):
    def test_scalar(self):
        s = mt19937.RandomState(0)
        assert_equal(s.randint(1000), 684)
        s = mt19937.RandomState(4294967295)
        assert_equal(s.randint(1000), 419)

    def test_array(self):
        s = mt19937.RandomState(range(10))
        assert_equal(s.randint(1000), 468)
        s = mt19937.RandomState(np.arange(10))
        assert_equal(s.randint(1000), 468)
        s = mt19937.RandomState([0])
        assert_equal(s.randint(1000), 973)
        s = mt19937.RandomState([4294967295])
        assert_equal(s.randint(1000), 265)

    def test_invalid_scalar(self):
        # seed must be an unsigned 32 bit integer
        assert_raises(TypeError, mt19937.RandomState, -0.5)
        assert_raises(ValueError, mt19937.RandomState, -1)

    def test_invalid_array(self):
        # seed must be an unsigned 32 bit integer
        assert_raises(TypeError, mt19937.RandomState, [-0.5])
        assert_raises(ValueError, mt19937.RandomState, [-1])
        assert_raises(ValueError, mt19937.RandomState, [4294967296])
        assert_raises(ValueError, mt19937.RandomState, [1, 2, 4294967296])
        assert_raises(ValueError, mt19937.RandomState, [1, -2, 4294967296])


class TestBinomial(TestCase):
    def test_n_zero(self):
        # Tests the corner case of n == 0 for the binomial distribution.
        # binomial(0, p) should be zero for any p in [0, 1].
        # This test addresses issue #3480.
        zeros = np.zeros(2, dtype='int')
        for p in [0, .5, 1]:
            assert_(random.binomial(0, p) == 0)
            assert_array_equal(random.binomial(zeros, p), zeros)

    def test_p_is_nan(self):
        # Issue #4571.
        assert_raises(ValueError, random.binomial, 1, np.nan)


class TestMultinomial(TestCase):
    def test_basic(self):
        random.multinomial(100, [0.2, 0.8])

    def test_zero_probability(self):
        random.multinomial(100, [0.2, 0.8, 0.0, 0.0, 0.0])

    def test_int_negative_interval(self):
        assert_(-5 <= random.randint(-5, -1) < -1)
        x = random.randint(-5, -1, 5)
        assert_(np.all(-5 <= x))
        assert_(np.all(x < -1))

    def test_size(self):
        # gh-3173
        p = [0.5, 0.5]
        assert_equal(mt19937.multinomial(1, p, np.uint32(1)).shape, (1, 2))
        assert_equal(mt19937.multinomial(1, p, np.uint32(1)).shape, (1, 2))
        assert_equal(mt19937.multinomial(1, p, np.uint32(1)).shape, (1, 2))
        assert_equal(mt19937.multinomial(1, p, [2, 2]).shape, (2, 2, 2))
        assert_equal(mt19937.multinomial(1, p, (2, 2)).shape, (2, 2, 2))
        assert_equal(mt19937.multinomial(1, p, np.array((2, 2))).shape,
                     (2, 2, 2))

        assert_raises(TypeError, mt19937.multinomial, 1, p,
                      float(1))


class TestSetState(TestCase):
    def setUp(self):
        self.seed = 1234567890
        self.prng = random.RandomState(self.seed)
        self.state = self.prng.get_state()
        self.legacy_state = self.prng.get_state(legacy=True)  # Use legacy to get old NumPy state

    def test_basic(self):
        old = self.prng.tomaxint(16)
        self.prng.set_state(self.state)
        new = self.prng.tomaxint(16)
        assert_(np.all(old == new))

    def test_gaussian_reset(self):
        # Make sure the cached every-other-Gaussian is reset.
        old = self.prng.standard_normal(size=3)
        self.prng.set_state(self.state)
        new = self.prng.standard_normal(size=3)
        assert_(np.all(old == new))

    def test_gaussian_reset_in_media_res(self):
        # When the state is saved with a cached Gaussian, make sure the
        # cached Gaussian is restored.

        self.prng.standard_normal()
        state = self.prng.get_state()
        old = self.prng.standard_normal(size=3)
        self.prng.set_state(state)
        new = self.prng.standard_normal(size=3)
        assert_(np.all(old == new))

    def test_backwards_compatibility(self):
        # Make sure we can accept old state tuples that do not have the
        # cached Gaussian value.
        old_state = self.legacy_state[:-2]
        x1 = self.prng.standard_normal(size=16)
        self.prng.set_state(old_state)
        x2 = self.prng.standard_normal(size=16)
        self.prng.set_state(self.state)
        x3 = self.prng.standard_normal(size=16)
        assert_(np.all(x1 == x2))
        assert_(np.all(x1 == x3))

    def test_negative_binomial(self):
        # Ensure that the negative binomial results take floating point
        # arguments without truncation.
        self.prng.negative_binomial(0.5, 0.5)


class TestRandint(TestCase):
    rfunc = random.randint

    # valid integer/boolean types
    itype = [bool, np.int8, np.uint8, np.int16, np.uint16,
             np.int32, np.uint32, np.int64, np.uint64]

    def test_unsupported_type(self):
        assert_raises(TypeError, self.rfunc, 1, dtype=float)

    def test_bounds_checking(self):
        for dt in self.itype:
            lbnd = 0 if dt is bool else np.iinfo(dt).min
            ubnd = 2 if dt is bool else np.iinfo(dt).max + 1
            assert_raises(ValueError, self.rfunc, lbnd - 1, ubnd, dtype=dt)
            assert_raises(ValueError, self.rfunc, lbnd, ubnd + 1, dtype=dt)
            assert_raises(ValueError, self.rfunc, ubnd, lbnd, dtype=dt)
            assert_raises(ValueError, self.rfunc, 1, 0, dtype=dt)

    def test_rng_zero_and_extremes(self):
        for dt in self.itype:
            lbnd = 0 if dt is bool else np.iinfo(dt).min
            ubnd = 2 if dt is bool else np.iinfo(dt).max + 1

            tgt = ubnd - 1
            assert_equal(self.rfunc(tgt, tgt + 1, size=1000, dtype=dt), tgt)

            tgt = lbnd
            assert_equal(self.rfunc(tgt, tgt + 1, size=1000, dtype=dt), tgt)

            tgt = (lbnd + ubnd) // 2
            assert_equal(self.rfunc(tgt, tgt + 1, size=1000, dtype=dt), tgt)

    def test_full_range(self):
        # Test for ticket #1690

        for dt in self.itype:
            lbnd = 0 if dt is bool else np.iinfo(dt).min
            ubnd = 2 if dt is bool else np.iinfo(dt).max + 1

            try:
                self.rfunc(lbnd, ubnd, dtype=dt)
            except Exception as e:
                raise AssertionError("No error should have been raised, "
                                     "but one was with the following "
                                     "message:\n\n%s" % str(e))

    def test_in_bounds_fuzz(self):
        # Don't use fixed seed
        mt19937.seed()

        for dt in self.itype[1:]:
            for ubnd in [4, 8, 16]:
                vals = self.rfunc(2, ubnd, size=2 ** 16, dtype=dt)
                assert_(vals.max() < ubnd)
                assert_(vals.min() >= 2)

        vals = self.rfunc(0, 2, size=2 ** 16, dtype=bool)

        assert_(vals.max() < 2)
        assert_(vals.min() >= 0)

    def test_repeatability(self):
        import hashlib
        # We use a md5 hash of generated sequences of 1000 samples
        # in the range [0, 6) for all but bool, where the range
        # is [0, 2). Hashes are for little endian numbers.
        tgt = {'bool': '7dd3170d7aa461d201a65f8bcf3944b0',
               'int16': '1b7741b80964bb190c50d541dca1cac1',
               'int32': '4dc9fcc2b395577ebb51793e58ed1a05',
               'int64': '17db902806f448331b5a758d7d2ee672',
               'int8': '27dd30c4e08a797063dffac2490b0be6',
               'uint16': '1b7741b80964bb190c50d541dca1cac1',
               'uint32': '4dc9fcc2b395577ebb51793e58ed1a05',
               'uint64': '17db902806f448331b5a758d7d2ee672',
               'uint8': '27dd30c4e08a797063dffac2490b0be6'}

        for dt in self.itype[1:]:
            mt19937.seed(1234)

            # view as little endian for hash
            if sys.byteorder == 'little':
                val = self.rfunc(0, 6, size=1000, dtype=dt)
            else:
                val = self.rfunc(0, 6, size=1000, dtype=dt).byteswap()

            res = hashlib.md5(val.view(np.int8)).hexdigest()
            assert_(tgt[np.dtype(dt).name] == res)

        # bools do not depend on endianess
        mt19937.seed(1234)
        val = self.rfunc(0, 2, size=1000, dtype=bool).view(np.int8)
        res = hashlib.md5(val).hexdigest()
        assert_(tgt[np.dtype(bool).name] == res)

    def test_int64_uint64_corner_case(self):
        # When stored in Numpy arrays, `lbnd` is casted
        # as np.int64, and `ubnd` is casted as np.uint64.
        # Checking whether `lbnd` >= `ubnd` used to be
        # done solely via direct comparison, which is incorrect
        # because when Numpy tries to compare both numbers,
        # it casts both to np.float64 because there is
        # no integer superset of np.int64 and np.uint64. However,
        # `ubnd` is too large to be represented in np.float64,
        # causing it be round down to np.iinfo(np.int64).max,
        # leading to a ValueError because `lbnd` now equals
        # the new `ubnd`.

        dt = np.int64
        tgt = np.iinfo(np.int64).max
        lbnd = np.int64(np.iinfo(np.int64).max)
        ubnd = np.uint64(np.iinfo(np.int64).max + 1)

        # None of these function calls should
        # generate a ValueError now.
        actual = mt19937.randint(lbnd, ubnd, dtype=dt)
        assert_equal(actual, tgt)

    def test_respect_dtype_singleton(self):
        # See gh-7203
        for dt in self.itype:
            lbnd = 0 if dt is bool else np.iinfo(dt).min
            ubnd = 2 if dt is bool else np.iinfo(dt).max + 1
            dt = np.bool_ if dt is bool else dt

            sample = self.rfunc(lbnd, ubnd, dtype=dt)
            self.assertEqual(sample.dtype, dt)

        for dt in (bool, int, np.long):
            lbnd = 0 if dt is bool else np.iinfo(dt).min
            ubnd = 2 if dt is bool else np.iinfo(dt).max + 1

            # gh-7284: Ensure that we get Python data types
            sample = self.rfunc(lbnd, ubnd, dtype=dt)
            self.assertFalse(hasattr(sample, 'dtype'))
            self.assertEqual(type(sample), dt)


class TestRandomDist(TestCase):
    # Make sure the random distribution returns the correct value for a
    # given seed

    def setUp(self):
        self.seed = 1234567890

    def test_rand(self):
        mt19937.seed(self.seed)
        actual = mt19937.rand(3, 2)
        desired = np.array([[0.61879477158567997, 0.59162362775974664],
                            [0.88868358904449662, 0.89165480011560816],
                            [0.4575674820298663, 0.7781880808593471]])
        assert_array_almost_equal(actual, desired, decimal=15)

    def test_randn(self):
        mt19937.seed(self.seed)
        actual = mt19937.randn(3, 2)
        desired = np.array([[1.34016345771863121, 1.73759122771936081],
                            [1.498988344300628, -0.2286433324536169],
                            [2.031033998682787, 2.17032494605655257]])
        assert_array_almost_equal(actual, desired, decimal=15)

    def test_randint(self):
        mt19937.seed(self.seed)
        actual = mt19937.randint(-99, 99, size=(3, 2))
        desired = np.array([[31, 3],
                            [-52, 41],
                            [-48, -66]])
        assert_array_equal(actual, desired)

    def test_random_integers(self):
        mt19937.seed(self.seed)
        with suppress_warnings() as sup:
            w = sup.record(DeprecationWarning)
            actual = mt19937.random_integers(-99, 99, size=(3, 2))
            assert_(len(w) == 1)
        desired = np.array([[31, 3],
                            [-52, 41],
                            [-48, -66]])
        assert_array_equal(actual, desired)

    def test_random_integers_max_int(self):
        # Tests whether random_integers can generate the
        # maximum allowed Python int that can be converted
        # into a C long. Previous implementations of this
        # method have thrown an OverflowError when attempting
        # to generate this integer.
        with suppress_warnings() as sup:
            w = sup.record(DeprecationWarning)
            actual = mt19937.random_integers(np.iinfo('l').max,
                                             np.iinfo('l').max)
            assert_(len(w) == 1)

        desired = np.iinfo('l').max
        assert_equal(actual, desired)

    def test_random_integers_deprecated(self):
        with warnings.catch_warnings():
            warnings.simplefilter("error", DeprecationWarning)

            # DeprecationWarning raised with high == None
            assert_raises(DeprecationWarning,
                          mt19937.random_integers,
                          np.iinfo('l').max)

            # DeprecationWarning raised with high != None
            assert_raises(DeprecationWarning,
                          mt19937.random_integers,
                          np.iinfo('l').max, np.iinfo('l').max)

    def test_random_sample(self):
        mt19937.seed(self.seed)
        actual = mt19937.random_sample((3, 2))
        desired = np.array([[0.61879477158567997, 0.59162362775974664],
                            [0.88868358904449662, 0.89165480011560816],
                            [0.4575674820298663, 0.7781880808593471]])
        assert_array_almost_equal(actual, desired, decimal=15)

    def test_choice_uniform_replace(self):
        mt19937.seed(self.seed)
        actual = mt19937.choice(4, 4)
        desired = np.array([2, 3, 2, 3])
        assert_array_equal(actual, desired)

    def test_choice_nonuniform_replace(self):
        mt19937.seed(self.seed)
        actual = mt19937.choice(4, 4, p=[0.4, 0.4, 0.1, 0.1])
        desired = np.array([1, 1, 2, 2])
        assert_array_equal(actual, desired)

    def test_choice_uniform_noreplace(self):
        mt19937.seed(self.seed)
        actual = mt19937.choice(4, 3, replace=False)
        desired = np.array([0, 1, 3])
        assert_array_equal(actual, desired)

    def test_choice_nonuniform_noreplace(self):
        mt19937.seed(self.seed)
        actual = mt19937.choice(4, 3, replace=False,
                                p=[0.1, 0.3, 0.5, 0.1])
        desired = np.array([2, 3, 1])
        assert_array_equal(actual, desired)

    def test_choice_noninteger(self):
        mt19937.seed(self.seed)
        actual = mt19937.choice(['a', 'b', 'c', 'd'], 4)
        desired = np.array(['c', 'd', 'c', 'd'])
        assert_array_equal(actual, desired)

    def test_choice_exceptions(self):
        sample = mt19937.choice
        assert_raises(ValueError, sample, -1, 3)
        assert_raises(ValueError, sample, 3., 3)
        assert_raises(ValueError, sample, [[1, 2], [3, 4]], 3)
        assert_raises(ValueError, sample, [], 3)
        assert_raises(ValueError, sample, [1, 2, 3, 4], 3,
                      p=[[0.25, 0.25], [0.25, 0.25]])
        assert_raises(ValueError, sample, [1, 2], 3, p=[0.4, 0.4, 0.2])
        assert_raises(ValueError, sample, [1, 2], 3, p=[1.1, -0.1])
        assert_raises(ValueError, sample, [1, 2], 3, p=[0.4, 0.4])
        assert_raises(ValueError, sample, [1, 2, 3], 4, replace=False)
        assert_raises(ValueError, sample, [1, 2, 3], 2,
                      replace=False, p=[1, 0, 0])

    def test_choice_return_shape(self):
        p = [0.1, 0.9]
        # Check scalar
        assert_(np.isscalar(mt19937.choice(2, replace=True)))
        assert_(np.isscalar(mt19937.choice(2, replace=False)))
        assert_(np.isscalar(mt19937.choice(2, replace=True, p=p)))
        assert_(np.isscalar(mt19937.choice(2, replace=False, p=p)))
        assert_(np.isscalar(mt19937.choice([1, 2], replace=True)))
        assert_(mt19937.choice([None], replace=True) is None)
        a = np.array([1, 2])
        arr = np.empty(1, dtype=object)
        arr[0] = a
        assert_(mt19937.choice(arr, replace=True) is a)

        # Check 0-d array
        s = tuple()
        assert_(not np.isscalar(mt19937.choice(2, s, replace=True)))
        assert_(not np.isscalar(mt19937.choice(2, s, replace=False)))
        assert_(not np.isscalar(mt19937.choice(2, s, replace=True, p=p)))
        assert_(not np.isscalar(mt19937.choice(2, s, replace=False, p=p)))
        assert_(not np.isscalar(mt19937.choice([1, 2], s, replace=True)))
        assert_(mt19937.choice([None], s, replace=True).ndim == 0)
        a = np.array([1, 2])
        arr = np.empty(1, dtype=object)
        arr[0] = a
        assert_(mt19937.choice(arr, s, replace=True).item() is a)

        # Check multi dimensional array
        s = (2, 3)
        p = [0.1, 0.1, 0.1, 0.1, 0.4, 0.2]
        assert_(mt19937.choice(6, s, replace=True).shape, s)
        assert_(mt19937.choice(6, s, replace=False).shape, s)
        assert_(mt19937.choice(6, s, replace=True, p=p).shape, s)
        assert_(mt19937.choice(6, s, replace=False, p=p).shape, s)
        assert_(mt19937.choice(np.arange(6), s, replace=True).shape, s)

    def test_bytes(self):
        mt19937.seed(self.seed)
        actual = mt19937.bytes(10)
        desired = b'\x82Ui\x9e\xff\x97+Wf\xa5'
        assert_equal(actual, desired)

    def test_shuffle(self):
        # Test lists, arrays (of various dtypes), and multidimensional versions
        # of both, c-contiguous or not:
        for conv in [lambda x: np.array([]),
                     lambda x: x,
                     lambda x: np.asarray(x).astype(np.int8),
                     lambda x: np.asarray(x).astype(np.float32),
                     lambda x: np.asarray(x).astype(np.complex64),
                     lambda x: np.asarray(x).astype(object),
                     lambda x: [(i, i) for i in x],
                     lambda x: np.asarray([[i, i] for i in x]),
                     lambda x: np.vstack([x, x]).T,
                     # gh-4270
                     lambda x: np.asarray([(i, i) for i in x],
                                          [("a", object, 1),
                                           ("b", np.int32, 1)])]:
            mt19937.seed(self.seed)
            alist = conv([1, 2, 3, 4, 5, 6, 7, 8, 9, 0])
            mt19937.shuffle(alist)
            actual = alist
            desired = conv([0, 1, 9, 6, 2, 4, 5, 8, 7, 3])
            assert_array_equal(actual, desired)

    def test_shuffle_masked(self):
        # gh-3263
        a = np.ma.masked_values(np.reshape(range(20), (5, 4)) % 3 - 1, -1)
        b = np.ma.masked_values(np.arange(20) % 3 - 1, -1)
        a_orig = a.copy()
        b_orig = b.copy()
        for i in range(50):
            mt19937.shuffle(a)
            assert_equal(
                sorted(a.data[~a.mask]), sorted(a_orig.data[~a_orig.mask]))
            mt19937.shuffle(b)
            assert_equal(
                sorted(b.data[~b.mask]), sorted(b_orig.data[~b_orig.mask]))

    def test_beta(self):
        mt19937.seed(self.seed)
        actual = mt19937.beta(.1, .9, size=(3, 2))
        desired = np.array(
            [[1.45341850513746058e-02, 5.31297615662868145e-04],
             [1.85366619058432324e-06, 4.19214516800110563e-03],
             [1.58405155108498093e-04, 1.26252891949397652e-04]])
        assert_array_almost_equal(actual, desired, decimal=15)

    def test_binomial(self):
        mt19937.seed(self.seed)
        actual = mt19937.binomial(100.123, .456, size=(3, 2))
        desired = np.array([[37, 43],
                            [42, 48],
                            [46, 45]])
        assert_array_equal(actual, desired)

    def test_chisquare(self):
        mt19937.seed(self.seed)
        actual = mt19937.chisquare(50, size=(3, 2))
        desired = np.array([[63.87858175501090585, 68.68407748911370447],
                            [65.77116116901505904, 47.09686762438974483],
                            [72.3828403199695174, 74.18408615260374006]])
        assert_array_almost_equal(actual, desired, decimal=13)

    def test_dirichlet(self):
        mt19937.seed(self.seed)
        alpha = np.array([51.72840233779265162, 39.74494232180943953])
        actual = mt19937.dirichlet(alpha, size=(3, 2))
        desired = np.array([[[0.54539444573611562, 0.45460555426388438],
                             [0.62345816822039413, 0.37654183177960598]],
                            [[0.55206000085785778, 0.44793999914214233],
                             [0.58964023305154301, 0.41035976694845688]],
                            [[0.59266909280647828, 0.40733090719352177],
                             [0.56974431743975207, 0.43025568256024799]]])
        assert_array_almost_equal(actual, desired, decimal=15)
        bad_alpha = np.array([5.4e-01, -1.0e-16])
        assert_raises(ValueError, mt19937.dirichlet, bad_alpha)

    def test_dirichlet_size(self):
        # gh-3173
        p = np.array([51.72840233779265162, 39.74494232180943953])
        assert_equal(mt19937.dirichlet(p, np.uint32(1)).shape, (1, 2))
        assert_equal(mt19937.dirichlet(p, np.uint32(1)).shape, (1, 2))
        assert_equal(mt19937.dirichlet(p, np.uint32(1)).shape, (1, 2))
        assert_equal(mt19937.dirichlet(p, [2, 2]).shape, (2, 2, 2))
        assert_equal(mt19937.dirichlet(p, (2, 2)).shape, (2, 2, 2))
        assert_equal(mt19937.dirichlet(p, np.array((2, 2))).shape, (2, 2, 2))

        assert_raises(TypeError, mt19937.dirichlet, p, float(1))

    def test_exponential(self):
        mt19937.seed(self.seed)
        actual = mt19937.exponential(1.1234, size=(3, 2))
        desired = np.array([[1.08342649775011624, 1.00607889924557314],
                            [2.46628830085216721, 2.49668106809923884],
                            [0.68717433461363442, 1.69175666993575979]])
        assert_array_almost_equal(actual, desired, decimal=15)

    def test_exponential_0(self):
        assert_equal(mt19937.exponential(scale=0), 0)
        assert_raises(ValueError, mt19937.exponential, scale=-0.)

    def test_f(self):
        mt19937.seed(self.seed)
        actual = mt19937.f(12, 77, size=(3, 2))
        desired = np.array([[1.21975394418575878, 1.75135759791559775],
                            [1.44803115017146489, 1.22108959480396262],
                            [1.02176975757740629, 1.34431827623300415]])
        assert_array_almost_equal(actual, desired, decimal=15)

    def test_gamma(self):
        mt19937.seed(self.seed)
        actual = mt19937.gamma(5, 3, size=(3, 2))
        desired = np.array([[24.60509188649287182, 28.54993563207210627],
                            [26.13476110204064184, 12.56988482927716078],
                            [31.71863275789960568, 33.30143302795922011]])
        assert_array_almost_equal(actual, desired, decimal=14)

    def test_gamma_0(self):
        assert_equal(mt19937.gamma(shape=0, scale=0), 0)
        assert_raises(ValueError, mt19937.gamma, shape=-0., scale=-0.)

    def test_geometric(self):
        mt19937.seed(self.seed)
        actual = mt19937.geometric(.123456789, size=(3, 2))
        desired = np.array([[8, 7],
                            [17, 17],
                            [5, 12]])
        assert_array_equal(actual, desired)

    def test_gumbel(self):
        mt19937.seed(self.seed)
        actual = mt19937.gumbel(loc=.123456789, scale=2.0, size=(3, 2))
        desired = np.array([[0.19591898743416816, 0.34405539668096674],
                            [-1.4492522252274278, -1.47374816298446865],
                            [1.10651090478803416, -0.69535848626236174]])
        assert_array_almost_equal(actual, desired, decimal=15)

    def test_gumbel_0(self):
        assert_equal(mt19937.gumbel(scale=0), 0)
        assert_raises(ValueError, mt19937.gumbel, scale=-0.)

    def test_hypergeometric(self):
        mt19937.seed(self.seed)
        actual = mt19937.hypergeometric(10.1, 5.5, 14, size=(3, 2))
        desired = np.array([[10, 10],
                            [10, 10],
                            [9, 9]])
        assert_array_equal(actual, desired)

        # Test nbad = 0
        actual = mt19937.hypergeometric(5, 0, 3, size=4)
        desired = np.array([3, 3, 3, 3])
        assert_array_equal(actual, desired)

        actual = mt19937.hypergeometric(15, 0, 12, size=4)
        desired = np.array([12, 12, 12, 12])
        assert_array_equal(actual, desired)

        # Test ngood = 0
        actual = mt19937.hypergeometric(0, 5, 3, size=4)
        desired = np.array([0, 0, 0, 0])
        assert_array_equal(actual, desired)

        actual = mt19937.hypergeometric(0, 15, 12, size=4)
        desired = np.array([0, 0, 0, 0])
        assert_array_equal(actual, desired)

    def test_laplace(self):
        mt19937.seed(self.seed)
        actual = mt19937.laplace(loc=.123456789, scale=2.0, size=(3, 2))
        desired = np.array([[0.66599721112760157, 0.52829452552221945],
                            [3.12791959514407125, 3.18202813572992005],
                            [-0.05391065675859356, 1.74901336242837324]])
        assert_array_almost_equal(actual, desired, decimal=15)

    def test_laplace_0(self):
        assert_equal(mt19937.laplace(scale=0), 0)
        assert_raises(ValueError, mt19937.laplace, scale=-0.)

    def test_logistic(self):
        mt19937.seed(self.seed)
        actual = mt19937.logistic(loc=.123456789, scale=2.0, size=(3, 2))
        desired = np.array([[1.09232835305011444, 0.8648196662399954],
                            [4.27818590694950185, 4.33897006346929714],
                            [-0.21682183359214885, 2.63373365386060332]])
        assert_array_almost_equal(actual, desired, decimal=15)

    def test_lognormal(self):
        mt19937.seed(self.seed)
        actual = mt19937.lognormal(mean=.123456789, sigma=2.0, size=(3, 2))
        desired = np.array([[16.50698631688883822, 36.54846706092654784],
                            [22.67886599981281748, 0.71617561058995771],
                            [65.72798501792723869, 86.84341601437161273]])
        assert_array_almost_equal(actual, desired, decimal=13)

    def test_lognormal_0(self):
        assert_equal(mt19937.lognormal(sigma=0), 1)
        assert_raises(ValueError, mt19937.lognormal, sigma=-0.)

    def test_logseries(self):
        mt19937.seed(self.seed)
        actual = mt19937.logseries(p=.923456789, size=(3, 2))
        desired = np.array([[2, 2],
                            [6, 17],
                            [3, 6]])
        assert_array_equal(actual, desired)

    def test_multinomial(self):
        mt19937.seed(self.seed)
        actual = mt19937.multinomial(20, [1 / 6.] * 6, size=(3, 2))
        desired = np.array([[[4, 3, 5, 4, 2, 2],
                             [5, 2, 8, 2, 2, 1]],
                            [[3, 4, 3, 6, 0, 4],
                             [2, 1, 4, 3, 6, 4]],
                            [[4, 4, 2, 5, 2, 3],
                             [4, 3, 4, 2, 3, 4]]])
        assert_array_equal(actual, desired)

    def test_multivariate_normal(self):
        mt19937.seed(self.seed)
        mean = (.123456789, 10)
        cov = [[1, 0], [0, 1]]
        size = (3, 2)
        actual = mt19937.multivariate_normal(mean, cov, size)
        desired = np.array([[[1.463620246718631, 11.73759122771936],
                             [1.622445133300628, 9.771356667546383]],
                            [[2.154490787682787, 12.170324946056553],
                             [1.719909438201865, 9.230548443648306]],
                            [[0.689515026297799, 9.880729819607714],
                             [-0.023054015651998, 9.201096623542879]]])

        assert_array_almost_equal(actual, desired, decimal=15)

        # Check for default size, was raising deprecation warning
        actual = mt19937.multivariate_normal(mean, cov)
        desired = np.array([0.895289569463708, 9.17180864067987])
        assert_array_almost_equal(actual, desired, decimal=15)

        # Check that non positive-semidefinite covariance warns with
        # RuntimeWarning
        mean = [0, 0]
        cov = [[1, 2], [2, 1]]
        assert_warns(RuntimeWarning, mt19937.multivariate_normal, mean, cov)

        # and that it doesn't warn with RuntimeWarning check_valid='ignore'
        assert_no_warnings(mt19937.multivariate_normal, mean, cov,
                           check_valid='ignore')

        # and that it raises with RuntimeWarning check_valid='raises'
        assert_raises(ValueError, mt19937.multivariate_normal, mean, cov,
                      check_valid='raise')

    def test_negative_binomial(self):
        mt19937.seed(self.seed)
        actual = mt19937.negative_binomial(n=100, p=.12345, size=(3, 2))
        desired = np.array([[848, 841],
                            [892, 611],
                            [779, 647]])
        assert_array_equal(actual, desired)

    def test_noncentral_chisquare(self):
        mt19937.seed(self.seed)
        actual = mt19937.noncentral_chisquare(df=5, nonc=5, size=(3, 2))
        desired = np.array([[23.91905354498517511, 13.35324692733826346],
                            [31.22452661329736401, 16.60047399466177254],
                            [5.03461598262724586, 17.94973089023519464]])
        assert_array_almost_equal(actual, desired, decimal=14)

        actual = mt19937.noncentral_chisquare(df=.5, nonc=.2, size=(3, 2))
        desired = np.array([[1.47145377828516666, 0.15052899268012659],
                            [0.00943803056963588, 1.02647251615666169],
                            [0.332334982684171, 0.15451287602753125]])
        assert_array_almost_equal(actual, desired, decimal=14)

        mt19937.seed(self.seed)
        actual = mt19937.noncentral_chisquare(df=5, nonc=0, size=(3, 2))
        desired = np.array([[9.597154162763948, 11.725484450296079],
                            [10.413711048138335, 3.694475922923986],
                            [13.484222138963087, 14.377255424602957]])
        assert_array_almost_equal(actual, desired, decimal=14)

    def test_noncentral_f(self):
        mt19937.seed(self.seed)
        actual = mt19937.noncentral_f(dfnum=5, dfden=2, nonc=1,
                                      size=(3, 2))
        desired = np.array([[1.40598099674926669, 0.34207973179285761],
                            [3.57715069265772545, 7.92632662577829805],
                            [0.43741599463544162, 1.1774208752428319]])
        assert_array_almost_equal(actual, desired, decimal=14)

    def test_normal(self):
        mt19937.seed(self.seed)
        actual = mt19937.normal(loc=.123456789, scale=2.0, size=(3, 2))
        desired = np.array([[2.80378370443726244, 3.59863924443872163],
                            [3.121433477601256, -0.33382987590723379],
                            [4.18552478636557357, 4.46410668111310471]])
        assert_array_almost_equal(actual, desired, decimal=15)

    def test_normal_0(self):
        assert_equal(mt19937.normal(scale=0), 0)
        assert_raises(ValueError, mt19937.normal, scale=-0.)

    def test_pareto(self):
        mt19937.seed(self.seed)
        actual = mt19937.pareto(a=.123456789, size=(3, 2))
        desired = np.array(
            [[2.46852460439034849e+03, 1.41286880810518346e+03],
             [5.28287797029485181e+07, 6.57720981047328785e+07],
             [1.40840323350391515e+02, 1.98390255135251704e+05]])
        # For some reason on 32-bit x86 Ubuntu 12.10 the [1, 0] entry in this
        # matrix differs by 24 nulps. Discussion:
        #   http://mail.scipy.org/pipermail/numpy-discussion/2012-September/063801.html
        # Consensus is that this is probably some gcc quirk that affects
        # rounding but not in any important way, so we just use a looser
        # tolerance on this test:
        np.testing.assert_array_almost_equal_nulp(actual, desired, nulp=30)

    def test_poisson(self):
        mt19937.seed(self.seed)
        actual = mt19937.poisson(lam=.123456789, size=(3, 2))
        desired = np.array([[0, 0],
                            [1, 0],
                            [0, 0]])
        assert_array_equal(actual, desired)

    def test_poisson_exceptions(self):
        lambig = np.iinfo('l').max
        lamneg = -1
        assert_raises(ValueError, mt19937.poisson, lamneg)
        assert_raises(ValueError, mt19937.poisson, [lamneg] * 10)
        assert_raises(ValueError, mt19937.poisson, lambig)
        assert_raises(ValueError, mt19937.poisson, [lambig] * 10)

    def test_power(self):
        mt19937.seed(self.seed)
        actual = mt19937.power(a=.123456789, size=(3, 2))
        desired = np.array([[0.02048932883240791, 0.01424192241128213],
                            [0.38446073748535298, 0.39499689943484395],
                            [0.00177699707563439, 0.13115505880863756]])
        assert_array_almost_equal(actual, desired, decimal=15)

    def test_rayleigh(self):
        mt19937.seed(self.seed)
        actual = mt19937.rayleigh(scale=10, size=(3, 2))
        desired = np.array([[13.8882496494248393, 13.383318339044731],
                            [20.95413364294492098, 21.08285015800712614],
                            [11.06066537006854311, 17.35468505778271009]])
        assert_array_almost_equal(actual, desired, decimal=14)

    def test_rayleigh_0(self):
        assert_equal(mt19937.rayleigh(scale=0), 0)
        assert_raises(ValueError, mt19937.rayleigh, scale=-0.)

    def test_standard_cauchy(self):
        mt19937.seed(self.seed)
        actual = mt19937.standard_cauchy(size=(3, 2))
        desired = np.array([[0.77127660196445336, -6.55601161955910605],
                            [0.93582023391158309, -2.07479293013759447],
                            [-4.74601644297011926, 0.18338989290760804]])
        assert_array_almost_equal(actual, desired, decimal=15)

    def test_standard_exponential(self):
        mt19937.seed(self.seed)
        actual = mt19937.standard_exponential(size=(3, 2))
        desired = np.array([[0.96441739162374596, 0.89556604882105506],
                            [2.1953785836319808, 2.22243285392490542],
                            [0.6116915921431676, 1.50592546727413201]])
        assert_array_almost_equal(actual, desired, decimal=15)

    def test_standard_gamma(self):
        mt19937.seed(self.seed)
        actual = mt19937.standard_gamma(shape=3, size=(3, 2))
        desired = np.array([[5.50841531318455058, 6.62953470301903103],
                            [5.93988484943779227, 2.31044849402133989],
                            [7.54838614231317084, 8.012756093271868]])
        assert_array_almost_equal(actual, desired, decimal=14)

    def test_standard_gamma_0(self):
        assert_equal(mt19937.standard_gamma(shape=0), 0)
        assert_raises(ValueError, mt19937.standard_gamma, shape=-0.)

    def test_standard_normal(self):
        mt19937.seed(self.seed)
        actual = mt19937.standard_normal(size=(3, 2))
        desired = np.array([[1.34016345771863121, 1.73759122771936081],
                            [1.498988344300628, -0.2286433324536169],
                            [2.031033998682787, 2.17032494605655257]])
        assert_array_almost_equal(actual, desired, decimal=15)

    def test_standard_t(self):
        mt19937.seed(self.seed)
        actual = mt19937.standard_t(df=10, size=(3, 2))
        desired = np.array([[0.97140611862659965, -0.08830486548450577],
                            [1.36311143689505321, -0.55317463909867071],
                            [-0.18473749069684214, 0.61181537341755321]])
        assert_array_almost_equal(actual, desired, decimal=15)

    def test_triangular(self):
        mt19937.seed(self.seed)
        actual = mt19937.triangular(left=5.12, mode=10.23, right=20.34,
                                    size=(3, 2))
        desired = np.array([[12.68117178949215784, 12.4129206149193152],
                            [16.20131377335158263, 16.25692138747600524],
                            [11.20400690911820263, 14.4978144835829923]])
        assert_array_almost_equal(actual, desired, decimal=14)

    def test_uniform(self):
        mt19937.seed(self.seed)
        actual = mt19937.uniform(low=1.23, high=10.54, size=(3, 2))
        desired = np.array([[6.99097932346268003, 6.73801597444323974],
                            [9.50364421400426274, 9.53130618907631089],
                            [5.48995325769805476, 8.47493103280052118]])
        assert_array_almost_equal(actual, desired, decimal=15)

    def test_uniform_range_bounds(self):
        fmin = np.finfo('float').min
        fmax = np.finfo('float').max

        func = mt19937.uniform
        assert_raises(OverflowError, func, -np.inf, 0)
        assert_raises(OverflowError, func, 0, np.inf)
        assert_raises(OverflowError, func, fmin, fmax)
        assert_raises(OverflowError, func, [-np.inf], [0])
        assert_raises(OverflowError, func, [0], [np.inf])

        # (fmax / 1e17) - fmin is within range, so this should not throw
        # account for i386 extended precision DBL_MAX / 1e17 + DBL_MAX >
        # DBL_MAX by increasing fmin a bit
        mt19937.uniform(low=np.nextafter(fmin, 1), high=fmax / 1e17)

    def test_scalar_exception_propagation(self):
        # Tests that exceptions are correctly propagated in distributions
        # when called with objects that throw exceptions when converted to
        # scalars.
        #
        # Regression test for gh: 8865

        class ThrowingFloat(np.ndarray):
            def __float__(self):
                raise TypeError

        throwing_float = np.array(1.0).view(ThrowingFloat)
        assert_raises(TypeError, mt19937.uniform, throwing_float, throwing_float)

        class ThrowingInteger(np.ndarray):
            def __int__(self):
                raise TypeError

        throwing_int = np.array(1).view(ThrowingInteger)
        assert_raises(TypeError, mt19937.hypergeometric, throwing_int, 1, 1)

    def test_vonmises(self):
        mt19937.seed(self.seed)
        actual = mt19937.vonmises(mu=1.23, kappa=1.54, size=(3, 2))
        desired = np.array([[2.28567572673902042, 2.89163838442285037],
                            [0.38198375564286025, 2.57638023113890746],
                            [1.19153771588353052, 1.83509849681825354]])
        assert_array_almost_equal(actual, desired, decimal=15)

    def test_vonmises_small(self):
        # check infinite loop, gh-4720
        mt19937.seed(self.seed)
        r = mt19937.vonmises(mu=0., kappa=1.1e-8, size=10 ** 6)
        assert_(np.isfinite(r).all())

    def test_wald(self):
        mt19937.seed(self.seed)
        actual = mt19937.wald(mean=1.23, scale=1.54, size=(3, 2))
        desired = np.array([[3.82935265715889983, 5.13125249184285526],
                            [0.35045403618358717, 1.50832396872003538],
                            [0.24124319895843183, 0.22031101461955038]])
        assert_array_almost_equal(actual, desired, decimal=14)

    def test_weibull(self):
        mt19937.seed(self.seed)
        actual = mt19937.weibull(a=1.23, size=(3, 2))
        desired = np.array([[0.97097342648766727, 0.91422896443565516],
                            [1.89517770034962929, 1.91414357960479564],
                            [0.67057783752390987, 1.39494046635066793]])
        assert_array_almost_equal(actual, desired, decimal=15)

    def test_weibull_0(self):
        assert_equal(mt19937.weibull(a=0), 0)
        assert_raises(ValueError, mt19937.weibull, a=-0.)

    def test_zipf(self):
        mt19937.seed(self.seed)
        actual = mt19937.zipf(a=1.23, size=(3, 2))
        desired = np.array([[66, 29],
                            [1, 1],
                            [3, 13]])
        assert_array_equal(actual, desired)


class TestBroadcast(TestCase):
    # tests that functions that broadcast behave
    # correctly when presented with non-scalar arguments
    def setUp(self):
        self.seed = 123456789

    def setSeed(self):
        random.seed(self.seed)

    # TODO: Include test for randint once it can broadcast
    # Can steal the test written in PR #6938

    def test_uniform(self):
        low = [0]
        high = [1]
        uniform = random.uniform
        desired = np.array([0.53283302478975902,
                            0.53413660089041659,
                            0.50955303552646702])

        self.setSeed()
        actual = uniform(low * 3, high)
        assert_array_almost_equal(actual, desired, decimal=14)

        self.setSeed()
        actual = uniform(low, high * 3)
        assert_array_almost_equal(actual, desired, decimal=14)

    def test_normal(self):
        loc = [0]
        scale = [1]
        bad_scale = [-1]
        normal = random.normal
        desired = np.array([2.2129019979039612,
                            2.1283977976520019,
                            1.8417114045748335])

        self.setSeed()
        actual = normal(loc * 3, scale)
        assert_array_almost_equal(actual, desired, decimal=14)
        assert_raises(ValueError, normal, loc * 3, bad_scale)

        self.setSeed()
        actual = normal(loc, scale * 3)
        assert_array_almost_equal(actual, desired, decimal=14)
        assert_raises(ValueError, normal, loc, bad_scale * 3)

    def test_beta(self):
        a = [1]
        b = [2]
        bad_a = [-1]
        bad_b = [-2]
        beta = random.beta
        desired = np.array([0.19843558305989056,
                            0.075230336409423643,
                            0.24976865978980844])

        self.setSeed()
        actual = beta(a * 3, b)
        assert_array_almost_equal(actual, desired, decimal=14)
        assert_raises(ValueError, beta, bad_a * 3, b)
        assert_raises(ValueError, beta, a * 3, bad_b)

        self.setSeed()
        actual = beta(a, b * 3)
        assert_array_almost_equal(actual, desired, decimal=14)
        assert_raises(ValueError, beta, bad_a, b * 3)
        assert_raises(ValueError, beta, a, bad_b * 3)

    def test_exponential(self):
        scale = [1]
        bad_scale = [-1]
        exponential = random.exponential
        desired = np.array([0.76106853658845242,
                            0.76386282278691653,
                            0.71243813125891797])

        self.setSeed()
        actual = exponential(scale * 3)
        assert_array_almost_equal(actual, desired, decimal=14)
        assert_raises(ValueError, exponential, bad_scale * 3)

    def test_standard_gamma(self):
        shape = [1]
        bad_shape = [-1]
        std_gamma = random.standard_gamma
        desired = np.array([0.76106853658845242,
                            0.76386282278691653,
                            0.71243813125891797])

        self.setSeed()
        actual = std_gamma(shape * 3)
        assert_array_almost_equal(actual, desired, decimal=14)
        assert_raises(ValueError, std_gamma, bad_shape * 3)

    def test_gamma(self):
        shape = [1]
        scale = [2]
        bad_shape = [-1]
        bad_scale = [-2]
        gamma = random.gamma
        desired = np.array([1.5221370731769048,
                            1.5277256455738331,
                            1.4248762625178359])

        self.setSeed()
        actual = gamma(shape * 3, scale)
        assert_array_almost_equal(actual, desired, decimal=14)
        assert_raises(ValueError, gamma, bad_shape * 3, scale)
        assert_raises(ValueError, gamma, shape * 3, bad_scale)

        self.setSeed()
        actual = gamma(shape, scale * 3)
        assert_array_almost_equal(actual, desired, decimal=14)
        assert_raises(ValueError, gamma, bad_shape, scale * 3)
        assert_raises(ValueError, gamma, shape, bad_scale * 3)

    def test_f(self):
        dfnum = [1]
        dfden = [2]
        bad_dfnum = [-1]
        bad_dfden = [-2]
        f = random.f
        desired = np.array([0.80038951638264799,
                            0.86768719635363512,
                            2.7251095168386801])

        self.setSeed()
        actual = f(dfnum * 3, dfden)
        assert_array_almost_equal(actual, desired, decimal=14)
        assert_raises(ValueError, f, bad_dfnum * 3, dfden)
        assert_raises(ValueError, f, dfnum * 3, bad_dfden)

        self.setSeed()
        actual = f(dfnum, dfden * 3)
        assert_array_almost_equal(actual, desired, decimal=14)
        assert_raises(ValueError, f, bad_dfnum, dfden * 3)
        assert_raises(ValueError, f, dfnum, bad_dfden * 3)

    def test_noncentral_f(self):
        dfnum = [2]
        dfden = [3]
        nonc = [4]
        bad_dfnum = [0]
        bad_dfden = [-1]
        bad_nonc = [-2]
        nonc_f = random.noncentral_f
        desired = np.array([9.1393943263705211,
                            13.025456344595602,
                            8.8018098359100545])

        self.setSeed()
        actual = nonc_f(dfnum * 3, dfden, nonc)
        assert_array_almost_equal(actual, desired, decimal=14)
        assert_raises(ValueError, nonc_f, bad_dfnum * 3, dfden, nonc)
        assert_raises(ValueError, nonc_f, dfnum * 3, bad_dfden, nonc)
        assert_raises(ValueError, nonc_f, dfnum * 3, dfden, bad_nonc)

        self.setSeed()
        actual = nonc_f(dfnum, dfden * 3, nonc)
        assert_array_almost_equal(actual, desired, decimal=14)
        assert_raises(ValueError, nonc_f, bad_dfnum, dfden * 3, nonc)
        assert_raises(ValueError, nonc_f, dfnum, bad_dfden * 3, nonc)
        assert_raises(ValueError, nonc_f, dfnum, dfden * 3, bad_nonc)

        self.setSeed()
        actual = nonc_f(dfnum, dfden, nonc * 3)
        assert_array_almost_equal(actual, desired, decimal=14)
        assert_raises(ValueError, nonc_f, bad_dfnum, dfden, nonc * 3)
        assert_raises(ValueError, nonc_f, dfnum, bad_dfden, nonc * 3)
        assert_raises(ValueError, nonc_f, dfnum, dfden, bad_nonc * 3)

    def test_chisquare(self):
        df = [1]
        bad_df = [-1]
        chisquare = random.chisquare
        desired = np.array([0.57022801133088286,
                            0.51947702108840776,
                            0.1320969254923558])

        self.setSeed()
        actual = chisquare(df * 3)
        assert_array_almost_equal(actual, desired, decimal=14)
        assert_raises(ValueError, chisquare, bad_df * 3)

    def test_noncentral_chisquare(self):
        df = [1]
        nonc = [2]
        bad_df = [-1]
        bad_nonc = [-2]
        nonc_chi = random.noncentral_chisquare
        desired = np.array([9.0015599467913763,
                            4.5804135049718742,
                            6.0872302432834564])

        self.setSeed()
        actual = nonc_chi(df * 3, nonc)
        assert_array_almost_equal(actual, desired, decimal=14)
        assert_raises(ValueError, nonc_chi, bad_df * 3, nonc)
        assert_raises(ValueError, nonc_chi, df * 3, bad_nonc)

        self.setSeed()
        actual = nonc_chi(df, nonc * 3)
        assert_array_almost_equal(actual, desired, decimal=14)
        assert_raises(ValueError, nonc_chi, bad_df, nonc * 3)
        assert_raises(ValueError, nonc_chi, df, bad_nonc * 3)

    def test_standard_t(self):
        df = [1]
        bad_df = [-1]
        t = random.standard_t
        desired = np.array([3.0702872575217643,
                            5.8560725167361607,
                            1.0274791436474273])

        self.setSeed()
        actual = t(df * 3)
        assert_array_almost_equal(actual, desired, decimal=14)
        assert_raises(ValueError, t, bad_df * 3)

    def test_vonmises(self):
        mu = [2]
        kappa = [1]
        bad_kappa = [-1]
        vonmises = random.vonmises
        desired = np.array([2.9883443664201312,
                            -2.7064099483995943,
                            -1.8672476700665914])

        self.setSeed()
        actual = vonmises(mu * 3, kappa)
        assert_array_almost_equal(actual, desired, decimal=14)
        assert_raises(ValueError, vonmises, mu * 3, bad_kappa)

        self.setSeed()
        actual = vonmises(mu, kappa * 3)
        assert_array_almost_equal(actual, desired, decimal=14)
        assert_raises(ValueError, vonmises, mu, bad_kappa * 3)

    def test_pareto(self):
        a = [1]
        bad_a = [-1]
        pareto = random.pareto
        desired = np.array([1.1405622680198362,
                            1.1465519762044529,
                            1.0389564467453547])

        self.setSeed()
        actual = pareto(a * 3)
        assert_array_almost_equal(actual, desired, decimal=14)
        assert_raises(ValueError, pareto, bad_a * 3)

    def test_weibull(self):
        a = [1]
        bad_a = [-1]
        weibull = random.weibull
        desired = np.array([0.76106853658845242,
                            0.76386282278691653,
                            0.71243813125891797])

        self.setSeed()
        actual = weibull(a * 3)
        assert_array_almost_equal(actual, desired, decimal=14)
        assert_raises(ValueError, weibull, bad_a * 3)

    def test_power(self):
        a = [1]
        bad_a = [-1]
        power = random.power
        desired = np.array([0.53283302478975902,
                            0.53413660089041659,
                            0.50955303552646702])

        self.setSeed()
        actual = power(a * 3)
        assert_array_almost_equal(actual, desired, decimal=14)
        assert_raises(ValueError, power, bad_a * 3)

    def test_laplace(self):
        loc = [0]
        scale = [1]
        bad_scale = [-1]
        laplace = random.laplace
        desired = np.array([0.067921356028507157,
                            0.070715642226971326,
                            0.019290950698972624])

        self.setSeed()
        actual = laplace(loc * 3, scale)
        assert_array_almost_equal(actual, desired, decimal=14)
        assert_raises(ValueError, laplace, loc * 3, bad_scale)

        self.setSeed()
        actual = laplace(loc, scale * 3)
        assert_array_almost_equal(actual, desired, decimal=14)
        assert_raises(ValueError, laplace, loc, bad_scale * 3)

    def test_gumbel(self):
        loc = [0]
        scale = [1]
        bad_scale = [-1]
        gumbel = random.gumbel
        desired = np.array([0.2730318639556768,
                            0.26936705726291116,
                            0.33906220393037939])

        self.setSeed()
        actual = gumbel(loc * 3, scale)
        assert_array_almost_equal(actual, desired, decimal=14)
        assert_raises(ValueError, gumbel, loc * 3, bad_scale)

        self.setSeed()
        actual = gumbel(loc, scale * 3)
        assert_array_almost_equal(actual, desired, decimal=14)
        assert_raises(ValueError, gumbel, loc, bad_scale * 3)

    def test_logistic(self):
        loc = [0]
        scale = [1]
        bad_scale = [-1]
        logistic = random.logistic
        desired = np.array([0.13152135837586171,
                            0.13675915696285773,
                            0.038216792802833396])

        self.setSeed()
        actual = logistic(loc * 3, scale)
        assert_array_almost_equal(actual, desired, decimal=14)
        assert_raises(ValueError, logistic, loc * 3, bad_scale)

        self.setSeed()
        actual = logistic(loc, scale * 3)
        assert_array_almost_equal(actual, desired, decimal=14)
        assert_raises(ValueError, logistic, loc, bad_scale * 3)

    def test_lognormal(self):
        mean = [0]
        sigma = [1]
        bad_sigma = [-1]
        lognormal = random.lognormal
        desired = np.array([9.1422086044848427,
                            8.4013952870126261,
                            6.3073234116578671])

        self.setSeed()
        actual = lognormal(mean * 3, sigma)
        assert_array_almost_equal(actual, desired, decimal=14)
        assert_raises(ValueError, lognormal, mean * 3, bad_sigma)

        self.setSeed()
        actual = lognormal(mean, sigma * 3)
        assert_array_almost_equal(actual, desired, decimal=14)
        assert_raises(ValueError, lognormal, mean, bad_sigma * 3)

    def test_rayleigh(self):
        scale = [1]
        bad_scale = [-1]
        rayleigh = random.rayleigh
        desired = np.array([1.2337491937897689,
                            1.2360119924878694,
                            1.1936818095781789])

        self.setSeed()
        actual = rayleigh(scale * 3)
        assert_array_almost_equal(actual, desired, decimal=14)
        assert_raises(ValueError, rayleigh, bad_scale * 3)

    def test_wald(self):
        mean = [0.5]
        scale = [1]
        bad_mean = [0]
        bad_scale = [-2]
        wald = random.wald
        desired = np.array([0.11873681120271318,
                            0.12450084820795027,
                            0.9096122728408238])

        self.setSeed()
        actual = wald(mean * 3, scale)
        assert_array_almost_equal(actual, desired, decimal=14)
        assert_raises(ValueError, wald, bad_mean * 3, scale)
        assert_raises(ValueError, wald, mean * 3, bad_scale)

        self.setSeed()
        actual = wald(mean, scale * 3)
        assert_array_almost_equal(actual, desired, decimal=14)
        assert_raises(ValueError, wald, bad_mean, scale * 3)
        assert_raises(ValueError, wald, mean, bad_scale * 3)

    def test_triangular(self):
        left = [1]
        right = [3]
        mode = [2]
        bad_left_one = [3]
        bad_mode_one = [4]
        bad_left_two, bad_mode_two = right * 2
        triangular = random.triangular
        desired = np.array([2.03339048710429,
                            2.0347400359389356,
                            2.0095991069536208])

        self.setSeed()
        actual = triangular(left * 3, mode, right)
        assert_array_almost_equal(actual, desired, decimal=14)
        assert_raises(ValueError, triangular, bad_left_one * 3, mode, right)
        assert_raises(ValueError, triangular, left * 3, bad_mode_one, right)
        assert_raises(ValueError, triangular, bad_left_two * 3, bad_mode_two, right)

        self.setSeed()
        actual = triangular(left, mode * 3, right)
        assert_array_almost_equal(actual, desired, decimal=14)
        assert_raises(ValueError, triangular, bad_left_one, mode * 3, right)
        assert_raises(ValueError, triangular, left, bad_mode_one * 3, right)
        assert_raises(ValueError, triangular, bad_left_two, bad_mode_two * 3, right)

        self.setSeed()
        actual = triangular(left, mode, right * 3)
        assert_array_almost_equal(actual, desired, decimal=14)
        assert_raises(ValueError, triangular, bad_left_one, mode, right * 3)
        assert_raises(ValueError, triangular, left, bad_mode_one, right * 3)
        assert_raises(ValueError, triangular, bad_left_two, bad_mode_two, right * 3)

    def test_binomial(self):
        n = [1]
        p = [0.5]
        bad_n = [-1]
        bad_p_one = [-1]
        bad_p_two = [1.5]
        binom = random.binomial
        desired = np.array([1, 1, 1])

        self.setSeed()
        actual = binom(n * 3, p)
        assert_array_equal(actual, desired)
        assert_raises(ValueError, binom, bad_n * 3, p)
        assert_raises(ValueError, binom, n * 3, bad_p_one)
        assert_raises(ValueError, binom, n * 3, bad_p_two)

        self.setSeed()
        actual = binom(n, p * 3)
        assert_array_equal(actual, desired)
        assert_raises(ValueError, binom, bad_n, p * 3)
        assert_raises(ValueError, binom, n, bad_p_one * 3)
        assert_raises(ValueError, binom, n, bad_p_two * 3)

    def test_negative_binomial(self):
        n = [1]
        p = [0.5]
        bad_n = [-1]
        bad_p_one = [-1]
        bad_p_two = [1.5]
        neg_binom = random.negative_binomial
        desired = np.array([1, 0, 1])

        self.setSeed()
        actual = neg_binom(n * 3, p)
        assert_array_equal(actual, desired)
        assert_raises(ValueError, neg_binom, bad_n * 3, p)
        assert_raises(ValueError, neg_binom, n * 3, bad_p_one)
        assert_raises(ValueError, neg_binom, n * 3, bad_p_two)

        self.setSeed()
        actual = neg_binom(n, p * 3)
        assert_array_equal(actual, desired)
        assert_raises(ValueError, neg_binom, bad_n, p * 3)
        assert_raises(ValueError, neg_binom, n, bad_p_one * 3)
        assert_raises(ValueError, neg_binom, n, bad_p_two * 3)

    def test_poisson(self):
        max_lam = random.RandomState().poisson_lam_max

        lam = [1]
        bad_lam_one = [-1]
        bad_lam_two = [max_lam * 2]
        poisson = random.poisson
        desired = np.array([1, 1, 0])

        self.setSeed()
        actual = poisson(lam * 3)
        assert_array_equal(actual, desired)
        assert_raises(ValueError, poisson, bad_lam_one * 3)
        assert_raises(ValueError, poisson, bad_lam_two * 3)

    def test_zipf(self):
        a = [2]
        bad_a = [0]
        zipf = random.zipf
        desired = np.array([2, 2, 1])

        self.setSeed()
        actual = zipf(a * 3)
        assert_array_equal(actual, desired)
        assert_raises(ValueError, zipf, bad_a * 3)

    def test_geometric(self):
        p = [0.5]
        bad_p_one = [-1]
        bad_p_two = [1.5]
        geom = random.geometric
        desired = np.array([2, 2, 2])

        self.setSeed()
        actual = geom(p * 3)
        assert_array_equal(actual, desired)
        assert_raises(ValueError, geom, bad_p_one * 3)
        assert_raises(ValueError, geom, bad_p_two * 3)

    def test_hypergeometric(self):
        ngood = [1]
        nbad = [2]
        nsample = [2]
        bad_ngood = [-1]
        bad_nbad = [-2]
        bad_nsample_one = [0]
        bad_nsample_two = [4]
        hypergeom = random.hypergeometric
        desired = np.array([1, 1, 1])

        self.setSeed()
        actual = hypergeom(ngood * 3, nbad, nsample)
        assert_array_equal(actual, desired)
        assert_raises(ValueError, hypergeom, bad_ngood * 3, nbad, nsample)
        assert_raises(ValueError, hypergeom, ngood * 3, bad_nbad, nsample)
        assert_raises(ValueError, hypergeom, ngood * 3, nbad, bad_nsample_one)
        assert_raises(ValueError, hypergeom, ngood * 3, nbad, bad_nsample_two)

        self.setSeed()
        actual = hypergeom(ngood, nbad * 3, nsample)
        assert_array_equal(actual, desired)
        assert_raises(ValueError, hypergeom, bad_ngood, nbad * 3, nsample)
        assert_raises(ValueError, hypergeom, ngood, bad_nbad * 3, nsample)
        assert_raises(ValueError, hypergeom, ngood, nbad * 3, bad_nsample_one)
        assert_raises(ValueError, hypergeom, ngood, nbad * 3, bad_nsample_two)

        self.setSeed()
        actual = hypergeom(ngood, nbad, nsample * 3)
        assert_array_equal(actual, desired)
        assert_raises(ValueError, hypergeom, bad_ngood, nbad, nsample * 3)
        assert_raises(ValueError, hypergeom, ngood, bad_nbad, nsample * 3)
        assert_raises(ValueError, hypergeom, ngood, nbad, bad_nsample_one * 3)
        assert_raises(ValueError, hypergeom, ngood, nbad, bad_nsample_two * 3)

    def test_logseries(self):
        p = [0.5]
        bad_p_one = [2]
        bad_p_two = [-1]
        logseries = random.logseries
        desired = np.array([1, 1, 1])

        self.setSeed()
        actual = logseries(p * 3)
        assert_array_equal(actual, desired)
        assert_raises(ValueError, logseries, bad_p_one * 3)
        assert_raises(ValueError, logseries, bad_p_two * 3)


class TestThread(TestCase):
    # make sure each state produces the same sequence even in threads
    def setUp(self):
        self.seeds = range(4)

    def check_function(self, function, sz):
        from threading import Thread

        out1 = np.empty((len(self.seeds),) + sz)
        out2 = np.empty((len(self.seeds),) + sz)

        # threaded generation
        t = [Thread(target=function, args=(mt19937.RandomState(s), o))
             for s, o in zip(self.seeds, out1)]
        [x.start() for x in t]
        [x.join() for x in t]

        # the same serial
        for s, o in zip(self.seeds, out2):
            function(mt19937.RandomState(s), o)

        # these platforms change x87 fpu precision mode in threads
        if np.intp().dtype.itemsize == 4 and sys.platform == "win32":
            assert_array_almost_equal(out1, out2)
        else:
            assert_array_equal(out1, out2)

    def test_normal(self):
        def gen_random(state, out):
            out[...] = state.normal(size=10000)

        self.check_function(gen_random, sz=(10000,))

    def test_exp(self):
        def gen_random(state, out):
            out[...] = state.exponential(scale=np.ones((100, 1000)))

        self.check_function(gen_random, sz=(100, 1000))

    def test_multinomial(self):
        def gen_random(state, out):
            out[...] = state.multinomial(10, [1 / 6.] * 6, size=10000)

        self.check_function(gen_random, sz=(10000, 6))


# See Issue #4263
class TestSingleEltArrayInput(TestCase):
    def setUp(self):
        self.argOne = np.array([2])
        self.argTwo = np.array([3])
        self.argThree = np.array([4])
        self.tgtShape = (1,)

    def test_one_arg_funcs(self):
        funcs = (mt19937.exponential, mt19937.standard_gamma,
                 mt19937.chisquare, mt19937.standard_t,
                 mt19937.pareto, mt19937.weibull,
                 mt19937.power, mt19937.rayleigh,
                 mt19937.poisson, mt19937.zipf,
                 mt19937.geometric, mt19937.logseries)

        probfuncs = (mt19937.geometric, mt19937.logseries)

        for func in funcs:
            if func in probfuncs:  # p < 1.0
                out = func(np.array([0.5]))

            else:
                out = func(self.argOne)

            self.assertEqual(out.shape, self.tgtShape)

    def test_two_arg_funcs(self):
        funcs = (mt19937.uniform, mt19937.normal,
                 mt19937.beta, mt19937.gamma,
                 mt19937.f, mt19937.noncentral_chisquare,
                 mt19937.vonmises, mt19937.laplace,
                 mt19937.gumbel, mt19937.logistic,
                 mt19937.lognormal, mt19937.wald,
                 mt19937.binomial, mt19937.negative_binomial)

        probfuncs = (mt19937.binomial, mt19937.negative_binomial)

        for func in funcs:
            if func in probfuncs:  # p <= 1
                argTwo = np.array([0.5])

            else:
                argTwo = self.argTwo

            out = func(self.argOne, argTwo)
            self.assertEqual(out.shape, self.tgtShape)

            out = func(self.argOne[0], argTwo)
            self.assertEqual(out.shape, self.tgtShape)

            out = func(self.argOne, argTwo[0])
            self.assertEqual(out.shape, self.tgtShape)

<<<<<<< HEAD
        # TODO: Uncomment once randint can broadcast arguments
        #    def test_randint(self):
        #        itype = [np.bool, np.int8, np.uint8, np.int16, np.uint16,
        #                 np.int32, np.uint32, np.int64, np.uint64]
        #        func = mt19937.randint
        #        high = np.array([1])
        #        low = np.array([0])
        #
        #        for dt in itype:
        #            out = func(low, high, dtype=dt)
        #            self.assert_equal(out.shape, self.tgtShape)
        #
        #            out = func(low[0], high, dtype=dt)
        #            self.assert_equal(out.shape, self.tgtShape)
        #
        #            out = func(low, high[0], dtype=dt)
        #            self.assert_equal(out.shape, self.tgtShape)
=======
# TODO: Uncomment once randint can broadcast arguments
#    def test_randint(self):
#        itype = [bool, np.int8, np.uint8, np.int16, np.uint16,
#                 np.int32, np.uint32, np.int64, np.uint64]
#        func = mt19937.randint
#        high = np.array([1])
#        low = np.array([0])
#
#        for dt in itype:
#            out = func(low, high, dtype=dt)
#            self.assert_equal(out.shape, self.tgtShape)
#
#            out = func(low[0], high, dtype=dt)
#            self.assert_equal(out.shape, self.tgtShape)
#
#            out = func(low, high[0], dtype=dt)
#            self.assert_equal(out.shape, self.tgtShape)
>>>>>>> f39a4aee

    def test_three_arg_funcs(self):
        funcs = [mt19937.noncentral_f, mt19937.triangular,
                 mt19937.hypergeometric]

        for func in funcs:
            out = func(self.argOne, self.argTwo, self.argThree)
            self.assertEqual(out.shape, self.tgtShape)

            out = func(self.argOne[0], self.argTwo, self.argThree)
            self.assertEqual(out.shape, self.tgtShape)

            out = func(self.argOne, self.argTwo[0], self.argThree)
            self.assertEqual(out.shape, self.tgtShape)


if __name__ == "__main__":
    run_module_suite()<|MERGE_RESOLUTION|>--- conflicted
+++ resolved
@@ -1591,7 +1591,6 @@
             out = func(self.argOne, argTwo[0])
             self.assertEqual(out.shape, self.tgtShape)
 
-<<<<<<< HEAD
         # TODO: Uncomment once randint can broadcast arguments
         #    def test_randint(self):
         #        itype = [np.bool, np.int8, np.uint8, np.int16, np.uint16,
@@ -1609,25 +1608,6 @@
         #
         #            out = func(low, high[0], dtype=dt)
         #            self.assert_equal(out.shape, self.tgtShape)
-=======
-# TODO: Uncomment once randint can broadcast arguments
-#    def test_randint(self):
-#        itype = [bool, np.int8, np.uint8, np.int16, np.uint16,
-#                 np.int32, np.uint32, np.int64, np.uint64]
-#        func = mt19937.randint
-#        high = np.array([1])
-#        low = np.array([0])
-#
-#        for dt in itype:
-#            out = func(low, high, dtype=dt)
-#            self.assert_equal(out.shape, self.tgtShape)
-#
-#            out = func(low[0], high, dtype=dt)
-#            self.assert_equal(out.shape, self.tgtShape)
-#
-#            out = func(low, high[0], dtype=dt)
-#            self.assert_equal(out.shape, self.tgtShape)
->>>>>>> f39a4aee
 
     def test_three_arg_funcs(self):
         funcs = [mt19937.noncentral_f, mt19937.triangular,
